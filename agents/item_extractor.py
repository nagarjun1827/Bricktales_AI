--- conflicted
+++ resolved
@@ -52,9 +52,6 @@
         column_structure = structure['column_structure']
         
         col_map = {col['type']: col['position'] for col in column_structure}
-<<<<<<< HEAD
-        logger.debug(f"Column mapping: {col_map}")
-=======
         
         # FALLBACK: If rate columns not detected, try pattern matching
         if 'supply_rate' not in col_map or col_map['supply_rate'] is None:
@@ -72,7 +69,6 @@
                 col_map['labour_rate'] = labour_rate_col
             else:
                 logger.warning("Could not find labour_rate column")
->>>>>>> 20eba410
         
         items = []
         data_df = df.iloc[data_start:].reset_index(drop=True)
