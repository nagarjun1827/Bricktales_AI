"""
Gemini AI tools for BOQ data extraction.
"""
import os
import re
import json
import logging
import google.generativeai as genai
from typing import Type
from pydantic import BaseModel, Field
from langchain.tools import BaseTool
from dotenv import load_dotenv

load_dotenv()

logger = logging.getLogger(__name__)

# Configure Gemini API
GEMINI_API_KEY = os.getenv("GEMINI_API_KEY")
if not GEMINI_API_KEY:
    raise RuntimeError("GEMINI_API_KEY is not set in environment variables.")

genai.configure(api_key=GEMINI_API_KEY)
GEMINI_MODEL = "gemini-2.5-flash"


def clean_json_response(text: str) -> str:
    """Remove code block markers from Gemini response."""
    text = text.strip()
    text = re.sub(r"^```json\s*", "", text, flags=re.IGNORECASE)
    text = re.sub(r"^```\s*", "", text)
    text = re.sub(r"\s*```$", "", text)
    return text.strip()


# === Sheet Structure Analysis ===
class SheetStructureInput(BaseModel):
    """Input for sheet structure analysis."""
    sheet_data: str = Field(description="First 30 rows of sheet data")
    sheet_name: str = Field(description="Sheet name")


class AnalyzeSheetStructureTool(BaseTool):
    """Analyzes Excel sheet structure using Gemini AI."""
    
    name: str = "analyze_sheet_structure"
    description: str = "Analyzes sheet structure to identify headers and columns"
    args_schema: Type[BaseModel] = SheetStructureInput

    def _run(self, sheet_data: str, sheet_name: str) -> str:
        """Analyze sheet structure."""
        prompt = f"""Analyze this Excel sheet structure carefully.

Sheet: {sheet_name}
Data:
{sheet_data}

Identify:
1. has_header: boolean (true if there's a header row)
2. header_row: row index (0-based, -1 if none)
3. data_start_row: row index (0-based) where actual data begins
4. column_structure: array of {{position, type, description}}

<<<<<<< HEAD
Column types to identify:
- item_code: Item number/serial number/S.No
- description: Item description/particulars/scope of work
- unit: Unit of measurement (UOM)
- quantity: Quantity/Qty
- supply_rate: Supply rate/Material rate/Supply unit rate/Unit rate (₹ per unit for material/supply)
- labour_rate: Labour rate/Labor rate/Labour unit rate (₹ per unit for labour)
- supply_amount: Supply amount/Material amount (quantity × supply_rate)
- labour_amount: Labour amount/Labor amount (quantity × labour_rate)
- total_amount: Total/Grand total/Amount (supply_amount + labour_amount)

IMPORTANT NOTES:
- Look for columns with headers like "Rate", "Supply Rate", "Material Rate", "Unit Rate" → these are supply_rate
- Look for columns with headers like "Labour Rate", "Labor Rate" → these are labour_rate
- Look for columns with currency symbols (₹) and numeric values after quantity column
- If you see only one "Rate" column, classify it as supply_rate
- Check the actual data values, not just headers

Return ONLY valid JSON (no markdown, no code blocks):
=======
Column types: item_code, description, unit, quantity, supply_rate, labour_rate, supply_amount, labour_amount, total_amount

Notes:
- supply_rate: Unit rate for supply/material (may be labeled as "rate", "supply rate", "material rate", "unit rate")
- labour_rate: Unit rate for labour (may be labeled as "labour rate", "labor rate", "labour unit rate")
- supply_amount: Total supply amount (quantity × supply_rate, may be labeled as "supply amount", "material amount")
- labour_amount: Total labour amount (quantity × labour_rate, may be labeled as "labour amount", "labor amount")
- total_amount: Grand total (supply_amount + labour_amount, may be labeled as "total", "amount", "total amount")

Return ONLY valid JSON:
>>>>>>> 3ecfa748
{{
    "has_header": true/false,
    "header_row": number,
    "data_start_row": number,
    "column_structure": [
        {{"position": 0, "type": "item_code", "description": "Item numbers"}},
        {{"position": 1, "type": "description", "description": "Item descriptions"}},
        ...
    ]
}}"""

        try:
            model = genai.GenerativeModel(GEMINI_MODEL)
            response = model.generate_content(prompt)
            cleaned = clean_json_response(response.text)
            logger.debug(f"Structure analysis result: {cleaned[:500]}")
            return cleaned
        except Exception as e:
            logger.error(f"Sheet structure analysis failed: {e}")
            return json.dumps({"error": f"Analysis failed: {str(e)}"})


# === Project Information Extraction ===
class ProjectInfoInput(BaseModel):
    """Input for project extraction."""
    text: str = Field(description="Text from BOQ file")


class ExtractProjectInfoTool(BaseTool):
    """Extracts project information using Gemini AI."""
    
    name: str = "extract_project_info"
    description: str = "Extracts project name, code, client, and dates"
    args_schema: Type[BaseModel] = ProjectInfoInput

    def _run(self, text: str) -> str:  # Parameter name MUST match Field name in ProjectInfoInput
        """Extract project information."""
        prompt = f"""Extract project information from this text.

Text:
{text}

Return JSON with:
- project_name: string
- project_code: string (or generate)
- client_name: string or null
- start_year: integer or null
- end_year: integer or null

Return ONLY valid JSON."""

        try:
            model = genai.GenerativeModel(GEMINI_MODEL)
            response = model.generate_content(prompt)
            return clean_json_response(response.text)
        except Exception as e:
            logger.error(f"Project info extraction failed: {e}")
            return json.dumps({"error": f"Extraction failed: {str(e)}"})


# === Location Information Extraction ===
class LocationInfoInput(BaseModel):
    """Input for location extraction."""
    text: str = Field(description="Text from BOQ file")


class ExtractLocationInfoTool(BaseTool):
    """Extracts location information using Gemini AI."""
    
    name: str = "extract_location_info"
    description: str = "Extracts location name, city, and state"
    args_schema: Type[BaseModel] = LocationInfoInput

    def _run(self, text: str) -> str:  # Parameter name MUST match Field name in LocationInfoInput
        """Extract location information."""
        prompt = f"""Extract location from this text.

Text:
{text}

Return JSON with:
- location_name: string (or "Unknown")
- city: string or null
- state: string or null

Return ONLY valid JSON."""

        try:
            model = genai.GenerativeModel(GEMINI_MODEL)
            response = model.generate_content(prompt)
            return clean_json_response(response.text)
        except Exception as e:
            logger.error(f"Location info extraction failed: {e}")
            return json.dumps({"error": f"Extraction failed: {str(e)}"})<|MERGE_RESOLUTION|>--- conflicted
+++ resolved
@@ -61,7 +61,6 @@
 3. data_start_row: row index (0-based) where actual data begins
 4. column_structure: array of {{position, type, description}}
 
-<<<<<<< HEAD
 Column types to identify:
 - item_code: Item number/serial number/S.No
 - description: Item description/particulars/scope of work
@@ -79,9 +78,6 @@
 - Look for columns with currency symbols (₹) and numeric values after quantity column
 - If you see only one "Rate" column, classify it as supply_rate
 - Check the actual data values, not just headers
-
-Return ONLY valid JSON (no markdown, no code blocks):
-=======
 Column types: item_code, description, unit, quantity, supply_rate, labour_rate, supply_amount, labour_amount, total_amount
 
 Notes:
@@ -91,8 +87,7 @@
 - labour_amount: Total labour amount (quantity × labour_rate, may be labeled as "labour amount", "labor amount")
 - total_amount: Grand total (supply_amount + labour_amount, may be labeled as "total", "amount", "total amount")
 
-Return ONLY valid JSON:
->>>>>>> 3ecfa748
+Return ONLY valid JSON (no markdown, no code blocks):
 {{
     "has_header": true/false,
     "header_row": number,
